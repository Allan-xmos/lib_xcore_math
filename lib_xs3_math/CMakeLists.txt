--- conflicted
+++ resolved
@@ -5,54 +5,7 @@
 ## Export lib directory as variable
 set( XS3_MATH_PATH ${CMAKE_CURRENT_SOURCE_DIR} PARENT_SCOPE )
 
-<<<<<<< HEAD
-## Library include directories to be exported
-set( INCLUDE_DIRS     api           )
-
-## Source files
-file( GLOB_RECURSE    C_SOURCES       "src/bfp/*.c" "src/vect/*.c"  )
-file( GLOB_RECURSE    CPP_SOURCES     src/*.cpp )
-file( GLOB_RECURSE    ASM_SOURCES     src/*.S   )
-
-file( GLOB_RECURSE    C_SOURCES_REF   "src/bfp/arch/ref/*.c" )
-
-
-## Compile flags for all platforms
-unset(COMPILE_FLAGS)
-list( APPEND  COMPILE_FLAGS     -Wno-unused-variable
-                                -Wno-missing-braces     )
-
-## Platform-specific compile flags can go here
-unset(COMPILE_FLAGS_XCORE)
-list( APPEND  COMPILE_FLAGS_XCORE   -Wno-xcore-fptrgroup  )
-
-unset(COMPILE_FLAGS_Linux)
-list( APPEND  COMPILE_FLAGS_Linux   ""  )
-
-
-########
-
-## cmake doesn't recognize .S files as assembly by default
-set_source_files_properties( ${ASM_SOURCES} PROPERTIES LANGUAGE ASM )
-
-# Sources are the C, CPP and if building for xcore, ASM files             
-unset(SOURCES)
-list( APPEND  SOURCES   ${C_SOURCES}    )
-list( APPEND  SOURCES   ${CPP_SOURCES}  )
-
-unset(SOURCES_XCORE)
-list( APPEND  SOURCES_XCORE   ${ASM_SOURCES}  )
-
-unset(SOURCES_Linux)
-list( APPEND  SOURCES_Linux   ${C_SOURCES_REF}  )
-
-## Combine platform-agnostic and platform-specific variables..
-list( APPEND  COMPILE_FLAGS  ${COMPILE_FLAGS_${CMAKE_SYSTEM_NAME}}  )
-list( APPEND  SOURCES        ${SOURCES_${CMAKE_SYSTEM_NAME}}        )
-
-=======
 include(lib_xs3_math.cmake)
->>>>>>> 59618e6f
 
 ## Deliverable is a static library
 add_library( ${LIB_NAME}  STATIC      ${LIB_XS3_MATH_SOURCES} )
