// Copyright 2020-2021 XMOS LIMITED.
// This Software is subject to the terms of the XMOS Public Licence: Version 1.


#include <stdio.h>

#include "unity_fixture.h"

int main(int argc, const char* argv[])
{
    UnityGetCommandLineOptions(argc, argv);
    UnityBegin(argv[0]);

    // macro
    RUN_TEST_GROUP(CLS_macro);
    RUN_TEST_GROUP(HR_macro);

    // scalar
    RUN_TEST_GROUP(xs3_vpu_scalar_ops_s8);
    RUN_TEST_GROUP(xs3_vpu_scalar_ops_s16);
    RUN_TEST_GROUP(xs3_vpu_scalar_ops_s32);
    RUN_TEST_GROUP(xs3_sqrt_s32);
    RUN_TEST_GROUP(xs3_inverse_s32);
    RUN_TEST_GROUP(xs3_mul_s32);

    // real vector
    RUN_TEST_GROUP(xs3_vect_headroom);
    RUN_TEST_GROUP(xs3_vect_set);
    RUN_TEST_GROUP(xs3_vect_shr);
    RUN_TEST_GROUP(xs3_vect_shl);
    RUN_TEST_GROUP(xs3_vect_add);
    RUN_TEST_GROUP(xs3_vect_sub);
    RUN_TEST_GROUP(xs3_vect_mul);
    RUN_TEST_GROUP(xs3_vect_scale);
    RUN_TEST_GROUP(xs3_vect_abs);
    RUN_TEST_GROUP(xs3_vect_clip);
    RUN_TEST_GROUP(xs3_vect_rect);
    RUN_TEST_GROUP(xs3_vect_inverse);
    RUN_TEST_GROUP(xs3_vect_sum);
    RUN_TEST_GROUP(xs3_vect_abs_sum);
    RUN_TEST_GROUP(xs3_vect_dot);
    RUN_TEST_GROUP(xs3_vect_max);
    RUN_TEST_GROUP(xs3_vect_min);
    RUN_TEST_GROUP(xs3_vect_argmax);
    RUN_TEST_GROUP(xs3_vect_argmin);
    RUN_TEST_GROUP(xs3_vect_energy);
    RUN_TEST_GROUP(xs3_vect_sqrt);
    RUN_TEST_GROUP(xs3_vect_bitdepth_convert);

    // complex vector
    RUN_TEST_GROUP(xs3_vect_complex_add);
    RUN_TEST_GROUP(xs3_vect_complex_sub);
    RUN_TEST_GROUP(xs3_vect_complex_mul);
    RUN_TEST_GROUP(xs3_vect_complex_conj_mul);
    RUN_TEST_GROUP(xs3_vect_complex_real_mul);
    RUN_TEST_GROUP(xs3_vect_complex_scale);
    RUN_TEST_GROUP(xs3_vect_complex_real_scale);
    RUN_TEST_GROUP(xs3_vect_complex_squared_mag);
    RUN_TEST_GROUP(xs3_vect_complex_mag);
    RUN_TEST_GROUP(xs3_vect_complex_sum);
    RUN_TEST_GROUP(xs3_vect_complex_s32_to_complex_s16);
    RUN_TEST_GROUP(xs3_vect_complex_s16_to_complex_s32);

<<<<<<< HEAD
    CALL(test_xs3_macc_vect);
=======
    // misc
    RUN_TEST_GROUP(xs3_vect_extract);
    RUN_TEST_GROUP(xs3_mat_mul_s8_x_s8_yield_s32);
    RUN_TEST_GROUP(xs3_mat_mul_s8_x_s16_yield_s32);
    RUN_TEST_GROUP(xs3_vect_boolean);
>>>>>>> 59618e6f

    return UNITY_END();
}<|MERGE_RESOLUTION|>--- conflicted
+++ resolved
@@ -46,6 +46,7 @@
     RUN_TEST_GROUP(xs3_vect_energy);
     RUN_TEST_GROUP(xs3_vect_sqrt);
     RUN_TEST_GROUP(xs3_vect_bitdepth_convert);
+    RUN_TEST_GROUP(xs3_vect_macc);
 
     // complex vector
     RUN_TEST_GROUP(xs3_vect_complex_add);
@@ -60,16 +61,13 @@
     RUN_TEST_GROUP(xs3_vect_complex_sum);
     RUN_TEST_GROUP(xs3_vect_complex_s32_to_complex_s16);
     RUN_TEST_GROUP(xs3_vect_complex_s16_to_complex_s32);
+    RUN_TEST_GROUP(xs3_vect_complex_macc);
 
-<<<<<<< HEAD
-    CALL(test_xs3_macc_vect);
-=======
     // misc
     RUN_TEST_GROUP(xs3_vect_extract);
     RUN_TEST_GROUP(xs3_mat_mul_s8_x_s8_yield_s32);
     RUN_TEST_GROUP(xs3_mat_mul_s8_x_s16_yield_s32);
     RUN_TEST_GROUP(xs3_vect_boolean);
->>>>>>> 59618e6f
 
     return UNITY_END();
 }